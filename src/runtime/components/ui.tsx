/** @jsx jsx */
/** @jsxFrag React.Fragment */
import { React, hooks, css, jsx, type IMThemeVariables } from "jimu-core"
import {
  TextInput,
  Tooltip as JimuTooltip,
  Button as JimuButton,
  AdvancedButtonGroup,
  Select as JimuSelect,
  Option as JimuOption,
  MultiSelect,
  MultiSelectItem,
  SVG,
  FormGroup,
  Label,
  TextArea as JimuTextArea,
  Loading,
  LoadingType,
  Checkbox as JimuCheckbox,
} from "jimu-ui"
import { useTheme } from "jimu-theme"
import defaultMessages from "./translations/default"
import type {
  ViewAction,
  ButtonProps,
  GroupButtonConfig,
  ButtonGroupProps,
  OptionItem,
  SelectProps,
  TabItem,
  ButtonTabsProps,
  InputProps,
  TextAreaProps,
  TooltipProps,
  FormProps,
  FieldProps,
  BtnContentProps,
  IconProps,
  StateViewProps,
} from "../../config"
import { EMAIL_PLACEHOLDER } from "../../shared/utils"

type TranslateFn = (key: string, params?: any) => string

// Configuration
export const config = {
  icon: { small: 14, medium: 16, large: 20 },
  tooltip: {
    delay: { enter: 1000, next: 500, leave: 100, touch: 500 },
    position: {
      top: "top" as const,
      bottom: "bottom" as const,
      left: "left" as const,
      right: "right" as const,
    },
    showArrow: true,
  },
  button: {
    defaults: {
      block: true,
      iconPosition: "right" as const,
      tooltipPosition: "top" as const,
    },
    offset: "10px",
    textPadding: "18px",
  },
  zIndex: { selectMenu: 1005, overlay: 1000 },
  loading: { width: 200, height: 200, delay: 1000 },
  required: "*",
} as const

// Theme-aware styles
const createStyles = (theme: IMThemeVariables) => {
  // Cache commonly used spacing and color values
  const spacing = theme.sys.spacing
  const colors = theme.sys.color
  const typography = theme.sys.typography

  return {
    // Layout utilities with better performance
    row: css({ display: "flex" }),
    col: css({ display: "flex", flexDirection: "column" }),
    flex1: css({ flex: 1 }),
    fullWidth: css({ width: "100%" }),
    relative: css({ position: "relative" }),
    block: css({ display: "block" }),
    marginTop: (value: number) => css({ marginTop: value }),
    gapBtnGroup: css({ gap: spacing?.(2) }),

    // Text utilities
    textCenter: css({ textAlign: "center" }),
    textEnd: css({ textAlign: "end" }),

    // Interactive utilities
    disabledCursor: css({ display: "contents", cursor: "not-allowed" }),
    textareaResize: css({ resize: "vertical" }),

    // Flex utilities
    flexCentered: css({
      display: "flex",
      flexDirection: "column",
      justifyContent: "center",
      alignItems: "center",
    }),

    flexBetween: css({
      display: "flex",
      justifyContent: "space-between",
      alignItems: "baseline",
    }),

    // Main layout styles
    parent: css({
      display: "flex",
      flexDirection: "column",
      overflowY: "auto",
      height: "100%",
      position: "relative",
      padding: spacing?.(1),
      backgroundColor: colors?.surface?.paper,
    }),

    header: css({
      display: "flex",
      justifyContent: "end",
      flexShrink: 0,
    }),

    content: css({
      display: "flex",
      flexDirection: "column",
      justifyContent: "center",
      flex: "1 1 auto",
    }),

    headerRow: css({
      display: "flex",
      justifyContent: "space-between",
      alignItems: "baseline",
      gap: spacing?.(1),
    }),

    // State patterns
    centered: css({
      display: "flex",
      flexDirection: "column",
      justifyContent: "center",
      gap: spacing?.(1),
      height: "100%",
    }),

    overlay: css({
      position: "absolute",
      top: "50%",
      left: "50%",
      transform: "translate(-50%, -50%)",
      textAlign: "center",
      zIndex: config.zIndex.overlay,
    }),

    // Typography styles
    typography: {
      caption: css({
        fontSize: typography?.label2?.fontSize,
        color: colors?.surface?.backgroundText,
        margin: `${spacing?.(1)} 0`,
      }),

      label: css({
        display: "block",
        fontSize: typography?.label2?.fontSize,
        color: colors?.surface?.backgroundText,
        marginBottom: 0,
      }),

      title: css({
        fontSize: typography?.body1?.fontSize,
        fontWeight: typography?.body1?.fontWeight,
        color: colors?.surface?.backgroundText,
      }),

      instruction: css({
        fontSize: typography?.label2?.fontSize,
        color: colors?.surface?.backgroundText,
        margin: `${spacing?.(3)} 0`,
        textAlign: "center",
      }),

      link: css({
        fontSize: typography?.body1?.fontSize,
        fontWeight: typography?.body1?.fontWeight,
        color: colors?.action.link?.default,
        textDecoration: "underline",
        wordBreak: "break-all",
        "&:hover": {
          color: colors?.action.link?.hover,
          textDecoration: "underline",
        },
      }),

      required: css({
        marginLeft: "0.25rem",
        color: colors?.error.main,
      }),
    },

    // Button styles
    button: {
      group: css({
        display: "flex",
        gap: spacing?.(1),
      }),

      default: css({
        display: "flex",
        flexFlow: "column",
        width: "100%",
        gap: spacing?.(1),
      }),

      text: css({
        flex: 1,
      }),

      icon: css({
        position: "absolute",
        zIndex: 1,
        top: "50%",
        transform: "translateY(-50%)",
      }),
    },
  } as const
}

// Theme-aware styles hook with stable reference caching
export const useStyles = () => {
  const theme = useTheme()

  // Use stable reference pattern instead of useMemo
  const stylesRef = React.useRef<ReturnType<typeof createStyles> | null>(null)
  const themeRef = React.useRef(theme)

  if (!stylesRef.current || themeRef.current !== theme) {
    stylesRef.current = createStyles(theme)
    themeRef.current = theme
  }

  return stylesRef.current
}

// Utility functions
let idSeq = 0

const useId = (): string => {
  const idRef = React.useRef<string>()
  if (!idRef.current) {
    idSeq += 1
    idRef.current = `fme-${idSeq}`
  }
  return idRef.current
}

const useValue = <T = unknown,>(
  controlled?: T,
  defaultValue?: T,
  onChange?: (value: T) => void
): readonly [T, (value: T) => void] => {
  const [value, setValue] = hooks.useControlled({
    controlled,
    default: defaultValue,
  })

  const handleChange = hooks.useEventCallback((newValue: T) => {
    setValue(newValue)
    onChange?.(newValue)
  })

  return [value, handleChange] as const
}

const withId = (
  child: React.ReactNode,
  readOnly: boolean,
  fallbackId: string
): { id: string | undefined; child: React.ReactNode } => {
  if (!readOnly && React.isValidElement(child)) {
    const childProps = (child.props || {}) as { [key: string]: unknown }
    const id = (childProps.id as string) || fallbackId
    if (!childProps.id) {
      const cloned = React.cloneElement(child as React.ReactElement, { id })
      return { id, child: cloned }
    }
    return { id, child }
  }
  return { id: undefined, child }
}

const getTipContent = (
  title?: React.ReactNode,
  content?: React.ReactNode
): React.ReactNode => {
  return title ?? content
}

// Helper functions
const ariaDesc = (id?: string, suffix = "error"): string | undefined =>
  id ? `${id}-${suffix}` : undefined

const getBtnAria = (
  text?: React.ReactNode,
  icon?: string | boolean,
  jimuAriaLabel?: string,
  tooltip?: string,
  fallbackLabel?: string
): string | undefined => {
  // If there's an explicit aria-label, use it
  if (jimuAriaLabel) return jimuAriaLabel
  // If there's visible text, use it
  if (typeof text === "string" && text.length > 0) return text
  // if no icon, no need for aria-label
  if (!icon) return undefined
  // If there's an icon but no text, use tooltip or fallback label
  return (typeof tooltip === "string" && tooltip) || fallbackLabel
}

// Button content component extracted from Button
const BtnContent: React.FC<BtnContentProps> = ({
  loading,
  children,
  text,
  icon,
  iconPosition,
  alignText,
}) => {
  const styles = useStyles()

  if (loading) return <Loading type={LoadingType.Donut} />
  if (children) return <>{children}</>

  const hasIcon =
    (typeof icon === "string" && icon.length > 0) ||
    (icon != null && React.isValidElement(icon))
  const hasText = !!text

  if (!hasIcon && !hasText) return null
  if (hasIcon && !hasText) {
    return typeof icon === "string" ? (
      <Icon src={icon} size={config.icon.large} />
    ) : (
      (icon as React.ReactElement)
    )
  }
  if (hasText && !hasIcon) return <>{text}</>

  const iconEl =
    typeof icon === "string" ? (
      <Icon src={icon} size={config.icon.medium} />
    ) : (
      (icon as React.ReactElement)
    )

  const iconWithPosition = (
    <span
      css={[styles.button.icon, css({ [iconPosition]: config.button.offset })]}
      aria-hidden="true"
    >
      {iconEl}
    </span>
  )

  return (
    <>
      {iconPosition === "left" && iconWithPosition}
      <div
        css={[
          styles.button.text,
          css({
            textAlign: alignText as any,
            paddingLeft:
              iconPosition === "left" ? config.button.textPadding : undefined,
            paddingRight:
              iconPosition === "right" ? config.button.textPadding : undefined,
          }),
        ]}
      >
        {text}
      </div>
      {iconPosition === "right" && iconWithPosition}
    </>
  )
}

// Icon component
export const Icon: React.FC<IconProps> = ({
  src,
  size = config.icon.medium,
  className,
  ariaLabel,
  style,
}) => {
  return (
    <SVG
      src={src}
      size={size}
      className={className}
      role="img"
      aria-hidden={!ariaLabel}
      aria-label={ariaLabel}
      style={style}
    />
  )
}

// Tooltip component
export const Tooltip: React.FC<TooltipProps> = ({
  content,
  children,
  showArrow = config.tooltip.showArrow,
  placement = config.tooltip.position.top,
  disabled = false,
  title,
  ...otherProps
}) => {
  const styles = useStyles()
  const autoId = useId()

  // Ensure children is a valid React element
  if (!React.isValidElement(children)) return <>{children}</>

  const tooltipContent = getTipContent(title, content)
  if (!tooltipContent || disabled) return children

  const tooltipId = otherProps.id || autoId

  const isDisabled =
    children.props?.disabled || children.props?.["aria-disabled"]
  const baseChildProps = (children.props || {}) as { [key: string]: any }
  // Omit title to avoid conflicts with tooltip
  const { title: _omitTitle, ...safeChildProps } = baseChildProps
  const cloned = React.cloneElement(children as any, {
    ...safeChildProps,
    "aria-describedby": tooltipId,
  })
  const child = isDisabled ? (
    <span css={styles.disabledCursor} aria-disabled="true">
      {cloned}
    </span>
  ) : (
    cloned
  )

  return (
    <JimuTooltip
      id={tooltipId}
      title={tooltipContent}
      showArrow={showArrow}
      placement={placement}
      enterDelay={config.tooltip.delay.enter}
      enterNextDelay={config.tooltip.delay.next}
      enterTouchDelay={config.tooltip.delay.touch}
      leaveDelay={config.tooltip.delay.leave}
      disabled={disabled}
      {...otherProps}
    >
      {child}
    </JimuTooltip>
  )
}

// Checkbox component
export const Checkbox: React.FC<React.ComponentProps<typeof JimuCheckbox>> = (
  props
) => <JimuCheckbox {...props} />

// Input Component
export const Input: React.FC<InputProps> = ({
  value: controlled,
  defaultValue,
  required = false,
  maxLength,
  errorText,
  type = "text",
  onChange,
  onBlur,
  onFileChange,
  ...props
}) => {
  const styles = useStyles()
  const [value, handleValueChange] = useValue(controlled, defaultValue || "")

  const handleChange = hooks.useEventCallback(
    (evt: React.ChangeEvent<HTMLInputElement>) => {
      const newValue = evt.target.value
      handleValueChange(newValue)

      if (type === "file" && onFileChange) {
        onFileChange(evt)
      } else if (onChange) {
        onChange(newValue)
      }
    }
  )

  const handleBlur = hooks.useEventCallback(
    (evt: React.FocusEvent<HTMLInputElement>) => {
      if (onBlur) {
        onBlur(evt.target.value)
      }
    }
  )

  return (
    <TextInput
      {...props}
      type={type as any}
      value={value as string | number}
      onChange={handleChange}
      onBlur={handleBlur}
      required={required}
      maxLength={maxLength}
      title={errorText}
      aria-required={required}
      aria-invalid={!!errorText}
      aria-describedby={errorText ? ariaDesc(props.id || "input") : undefined}
      css={styles.fullWidth}
      style={(props as any).style}
    />
  )
}

// TextArea component
export const TextArea: React.FC<TextAreaProps> = ({
  value: controlled,
  defaultValue,
  onChange,
  ...props
}) => {
  const styles = useStyles()
  const [value, handleValueChange] = useValue(controlled, defaultValue || "")

  const handleChange = hooks.useEventCallback(
    (event: React.ChangeEvent<HTMLTextAreaElement>) => {
      const newValue = event.target.value
      handleValueChange(newValue)
      onChange?.(newValue)
    }
  )

  const validationMessage = (props as any).validationMessage || props.errorText

  return (
    <JimuTextArea
      {...props}
      value={value}
      onChange={handleChange}
      css={styles.textareaResize}
      style={props.style}
      aria-required={props.required}
      aria-invalid={!!validationMessage}
      aria-describedby={
        validationMessage
          ? ariaDesc(props.id || "textarea", "error")
          : undefined
      }
    />
  )
}

// Select component
export const Select: React.FC<SelectProps> = ({
  options = [],
  value,
  defaultValue,
  onChange,
  placeholder,
  disabled = false,
  style,
  coerce,
}) => {
  const translate = hooks.useTranslation(defaultMessages)
  const [internalValue, setInternalValue] = useValue(value, defaultValue)

<<<<<<< HEAD
  const isMultiSelect = Array.isArray(internalValue)
  const resolvedPlaceholder =
    placeholder || translate("placeholderSelectGeneric")

  const coerceValue = hooks.useEventCallback((val: unknown): unknown => {
    if (coerce === "number") {
      if (Array.isArray(val)) {
        return (val as Array<string | number>).map((v) =>
          typeof v === "number"
            ? v
            : Number.isFinite(Number(v))
              ? Number(v)
              : (v as any)
        )
      }
      if (typeof val === "string") {
        const n = Number(val)
        return Number.isFinite(n) ? n : val
      }
    }
    return val
  })

  const handleSingleSelectChange = hooks.useEventCallback(
    (evt: unknown, selectedValue?: string | number) => {
      const rawValue =
        selectedValue !== undefined
          ? selectedValue
          : (evt as any)?.target?.value
      const newValue = coerceValue(rawValue)
=======
  const resolvedPlaceholder = placeholder || translate("selectOption")

  const handleSingleSelectChange = hooks.useEventCallback(
    (evt: unknown, selectedValue?: string | number) => {
      let newValue: string | number | undefined =
        selectedValue !== undefined
          ? selectedValue
          : (evt as any)?.target?.value
      if (coerce === "number" && newValue !== undefined) {
        const num = typeof newValue === "number" ? newValue : Number(newValue)
        newValue = Number.isFinite(num) ? num : newValue
      }
>>>>>>> 29757b34
      setInternalValue(newValue)
      onChange?.(newValue)
    }
  )

<<<<<<< HEAD
  const handleMultiSelectChange = hooks.useEventCallback(
    (vals: Array<string | number>) => {
      const newVals = coerceValue(vals) as Array<string | number>
      setInternalValue(newVals)
      onChange?.(newVals)
    }
  )

  if (isMultiSelect) {
    const multiSelectItems = options.map((opt) => ({
      label: opt.label,
      value: opt.value,
      disabled: opt.disabled,
    }))

    return (
      <div style={style}>
        <MultiSelect
          items={multiSelectItems as any}
          values={Array.isArray(internalValue) ? internalValue : []}
          onChange={handleMultiSelectChange}
          placeholder={resolvedPlaceholder}
          disabled={disabled}
        />
      </div>
    )
  }

  // Single select
=======
  // Single select only (multi‑select moved to MultiSelectControl)
>>>>>>> 29757b34
  const stringValue =
    internalValue != null &&
    (typeof internalValue === "string" || typeof internalValue === "number")
      ? String(internalValue)
      : undefined

  return (
    <JimuSelect
      value={stringValue}
      onChange={handleSingleSelectChange}
      disabled={disabled}
      placeholder={resolvedPlaceholder}
      zIndex={config.zIndex.selectMenu}
      style={style}
    >
      {options.map((option) => (
        <JimuOption
          key={String(option.value)}
          value={option.value}
          active={String(option.value) === stringValue}
          disabled={option.disabled}
          onClick={() => {
            if (!option.disabled && String(option.value) !== stringValue) {
              handleSingleSelectChange(undefined, option.value)
            }
          }}
        >
          {!option.hideLabel && option.label}
        </JimuOption>
      ))}
    </JimuSelect>
  )
}

// Dedicated MultiSelect wrapper using jimu-ui MultiSelect & MultiSelectItem
export const MultiSelectControl: React.FC<{
  options?: readonly OptionItem[]
  values?: Array<string | number>
  defaultValues?: Array<string | number>
  onChange?: (values: Array<string | number>) => void
  placeholder?: string
  disabled?: boolean
  style?: React.CSSProperties
}> = ({
  options = [],
  values,
  defaultValues,
  onChange,
  placeholder,
  disabled = false,
  style,
}) => {
  const translate = hooks.useTranslation(defaultMessages)
  const [current, setCurrent] = useValue<Array<string | number>>(
    values,
    defaultValues || []
  )

  const resolvedPlaceholder = placeholder || translate("selectOption")

  const handleChange = hooks.useEventCallback(
    (_value: string | number, next: Array<string | number>) => {
      setCurrent(next)
      onChange?.(next)
    }
  )

  return (
    <div style={style}>
      <MultiSelect
        values={current}
        onChange={handleChange}
        placeholder={resolvedPlaceholder}
        disabled={disabled}
      >
        {options.map((opt) => (
          <MultiSelectItem
            key={String(opt.value)}
            value={opt.value}
            label={opt.label}
            disabled={opt.disabled}
          />
        ))}
      </MultiSelect>
    </div>
  )
}

// Button component
export const Button: React.FC<ButtonProps> = ({
  text,
  icon,
  iconPosition = config.button.defaults.iconPosition,
  alignText = "start",
  tooltip,
  tooltipDisabled = false,
  tooltipPlacement = config.button.defaults.tooltipPosition,
  loading = false,
  onClick,
  children,
  block = config.button.defaults.block,
  size = "default",
  variant = "contained",
  color = "default",
  htmlType = "button",
  ...jimuProps
}) => {
  const styles = useStyles()
  const translate = hooks.useTranslation(defaultMessages)

  const handleClick = hooks.useEventCallback(() => {
    if (jimuProps.disabled || loading || !onClick) return
    onClick()
  })

  // Extract aria-label without useMemo for simplicity
  const explicitAriaLabel = jimuProps["aria-label"]
  const ariaLabel = getBtnAria(
    text,
    !!icon,
    explicitAriaLabel,
    tooltip,
    translate("ariaButtonLabel")
  )

  // Safely type the color prop without useMemo
  const safeColor: "default" | "inherit" | "primary" | "secondary" =
    color === "default" ||
    color === "inherit" ||
    color === "primary" ||
    color === "secondary"
      ? color
      : "default"

  const buttonElement = (
    <JimuButton
      {...jimuProps}
      color={safeColor}
      variant={variant}
      size={size}
      htmlType={htmlType}
      icon={!text && !!icon}
      onClick={handleClick}
      disabled={jimuProps.disabled || loading}
      aria-busy={loading}
      aria-live={loading ? "polite" : undefined}
      aria-label={ariaLabel}
      title={tooltip ? undefined : jimuProps.title}
      css={styles.relative}
      style={{ position: "relative", ...jimuProps.style }}
      block={block}
      tabIndex={jimuProps.tabIndex ?? 0}
    >
      <BtnContent
        loading={loading}
        text={text}
        icon={icon}
        iconPosition={iconPosition}
        alignText={alignText}
      >
        {children}
      </BtnContent>
    </JimuButton>
  )

  return tooltip && !tooltipDisabled ? (
    <Tooltip content={tooltip} placement={tooltipPlacement}>
      {buttonElement}
    </Tooltip>
  ) : (
    buttonElement
  )
}

// ButtonTabs component
export const ButtonTabs: React.FC<ButtonTabsProps> = ({
  items,
  value: controlled,
  defaultValue,
  onChange,
  onTabChange,
  ariaLabel,
}) => {
  const styles = useStyles()
  const [value, handleValueChange] = useValue(
    controlled,
    defaultValue || items[0]?.value
  )

  const handleChange = hooks.useEventCallback((newValue: string | number) => {
    const final = typeof controlled === "number" ? Number(newValue) : newValue
    handleValueChange(final as any)
    onChange?.(final as any)
    onTabChange?.(final as any)
  })

  return (
    <AdvancedButtonGroup
      role="radiogroup"
      aria-label={ariaLabel}
      css={[styles.row, styles.gapBtnGroup]}
    >
      {items.map((item, i) => {
        const active = value === item.value
        return (
          <Button
            key={
              typeof item.value === "string" || typeof item.value === "number"
                ? String(item.value)
                : `tab-${i}-${item.label}`
            }
            icon={item.icon}
            text={!item.hideLabel ? item.label : undefined}
            active={active}
            aria-label={item.label}
            variant="contained"
            role="radio"
            aria-checked={active}
            tooltip={item.tooltip}
            tooltipPlacement="top"
            disabled={item.disabled}
            onClick={() => handleChange(item.value)}
            block={true}
          />
        )
      })}
    </AdvancedButtonGroup>
  )
}

// StateView component
const StateView: React.FC<StateViewProps> = ({
  state,
  className,
  style,
  renderActions,
  testId,
  center,
}) => {
  const styles = useStyles()
  const translate = hooks.useTranslation(defaultMessages)

  // Manage loading indicator with minimum display time
  const [showLoading, setShowLoading] = React.useState(false)
  const loadingStartedAtRef = React.useRef<number | null>(null)
  React.useEffect(() => {
    let timer: ReturnType<typeof setTimeout> | null = null

    if (state.kind === "loading") {
      setShowLoading(true)
      if (loadingStartedAtRef.current == null) {
        loadingStartedAtRef.current = Date.now()
      }
    } else if (loadingStartedAtRef.current != null) {
      const elapsed = Date.now() - loadingStartedAtRef.current
      const remaining = Math.max(0, config.loading.delay - elapsed)

      if (remaining > 0) {
        timer = setTimeout(() => {
          setShowLoading(false)
          loadingStartedAtRef.current = null
        }, remaining)
      } else {
        setShowLoading(false)
        loadingStartedAtRef.current = null
      }
    } else {
      setShowLoading(false)
      loadingStartedAtRef.current = null
    }

    return () => {
      if (timer) clearTimeout(timer)
    }
  }, [state.kind])
  const DefaultActions = hooks.useEventCallback(
    ({
      actions,
      ariaLabel,
    }: {
      actions?: readonly ViewAction[]
      ariaLabel: string
    }): JSX.Element | null => {
      if (!actions?.length) return null
      return (
        <div role="group" aria-label={ariaLabel}>
          {actions.map((a, i) => (
            <Button
              key={i}
              onClick={a.onClick}
              disabled={a.disabled}
              variant={a.variant}
              text={a.label}
              block
            />
          ))}
        </div>
      )
    }
  )

  const Actions = renderActions
    ? ({
        actions,
        ariaLabel,
      }: {
        actions?: readonly ViewAction[]
        ariaLabel: string
      }) => renderActions(actions, ariaLabel)
    : DefaultActions

  const content = (() => {
    switch (state.kind) {
      case "loading":
        return (
          <div css={styles.centered} role="status" aria-live="polite">
            {showLoading && (
              <Loading
                type={LoadingType.Donut}
                width={config.loading.width}
                height={config.loading.height}
              />
            )}
            {(state.message || state.detail) && (
              <div
                css={styles.overlay}
                aria-label={translate("ariaLoadingDetails")}
              >
                {state.message && <div>{state.message}</div>}
              </div>
            )}
          </div>
        )
      case "error":
        return (
          <div role="alert" aria-live="assertive">
            <div css={styles.typography.title}>{state.message}</div>
            {state.code && (
              <div css={styles.typography.caption}>
                {translate("errorCode")}: {state.code}
              </div>
            )}
            <Actions
              actions={state.actions}
              ariaLabel={translate("ariaErrorActions")}
            />
          </div>
        )
      case "empty":
        return (
          <div role="status" aria-live="polite">
            <div>{state.message}</div>
            <Actions
              actions={state.actions}
              ariaLabel={translate("ariaEmptyActions")}
            />
          </div>
        )
      case "success":
        return (
          <div role="status" aria-live="polite">
            {state.title && (
              <div css={styles.typography.title}>{state.title}</div>
            )}
            {state.message && (
              <div css={styles.typography.caption}>{state.message}</div>
            )}
            <Actions
              actions={state.actions}
              ariaLabel={translate("ariaSuccessActions")}
            />
          </div>
        )
      case "content":
        return <>{state.node}</>
    }
  })()

  const shouldCenter =
    typeof center === "boolean" ? center : state.kind === "loading"

  return (
    <div
      className={className}
      style={style}
      data-testid={testId}
      css={shouldCenter ? styles.centered : undefined}
    >
      {content}
    </div>
  )
}

// ButtonGroup component
export const ButtonGroup: React.FC<ButtonGroupProps> = ({
  leftButton,
  rightButton,
  className,
  style,
}) => {
  const styles = useStyles()

  if (!leftButton && !rightButton) {
    console.warn(
      "ButtonGroup requires at least one button (leftButton or rightButton)"
    )
    return null
  }

  const groupStyle: React.CSSProperties = style ? { ...style } : undefined

  const createButton = (
    buttonConfig: GroupButtonConfig,
    side: "left" | "right"
  ) => {
    const btnConfig = {
      ...buttonConfig,
      variant:
        (buttonConfig.variant as "text" | "contained" | "outlined") ||
        (side === "left" ? "outlined" : "contained"),
      color: buttonConfig.color || (side === "left" ? "default" : "primary"),
      key: side,
    }
    return <Button {...btnConfig} block={false} css={styles.flex1} />
  }

  return (
    <div css={styles.button.group} className={className} style={groupStyle}>
      {leftButton && createButton(leftButton, "left")}
      {rightButton && createButton(rightButton, "right")}
    </div>
  )
}

// Form component
export const Form: React.FC<FormProps> = (props) => {
  const { variant, className, style, children } = props
  const translate = hooks.useTranslation(defaultMessages)
  const styles = useStyles()

  if (variant === "layout") {
    const {
      title,
      subtitle,
      onBack,
      onSubmit,
      isValid = true,
      loading = false,
    } = props

    return (
      <>
        {/* Header */}
        <div>
          {title && <div css={styles.typography.title}>{title}</div>}
          {subtitle && <div css={styles.typography.caption}>{subtitle}</div>}
        </div>
        {/* Form contents */}
        {children}
        {/* Action buttons */}
        <ButtonGroup
          leftButton={{
            text: translate("back"),
            onClick: onBack,
            disabled: loading,
            tooltip: translate("tooltipBackToOptions"),
          }}
          rightButton={{
            text: translate("submit"),
            onClick: onSubmit,
            disabled: !isValid || loading,
            loading: loading,
            tooltip: translate("tooltipSubmitOrder"),
          }}
        />
      </>
    )
  }

  if (variant === "field") {
    const { label, helper, required = false, readOnly = false, error } = props
    return (
      <Field
        className={className}
        style={style}
        label={label}
        helper={helper}
        required={required}
        readOnly={readOnly}
        error={error}
      >
        {children}
      </Field>
    )
  }

  throw new Error(`Unknown Form variant: ${variant}`)
}

// Standalone Field component (for reuse outside of Form)
export const Field: React.FC<FieldProps> = ({
  className,
  style,
  label,
  helper,
  required = false,
  readOnly = false,
  error,
  children,
}) => {
  const styles = useStyles()
  const translate = hooks.useTranslation(defaultMessages)
  const autoId = useId()
  const { id: fieldId, child: renderedChild } = withId(
    children,
    readOnly,
    autoId
  )
  return (
    <FormGroup className={className} style={style}>
      <Label
        css={[styles.block, styles.typography.label]}
        check={false}
        for={fieldId}
      >
        {label}
        {required && (
          <Tooltip content={translate("requiredField")} placement="bottom">
            <span
              css={styles.typography.required}
              aria-label={translate("ariaRequired")}
              role="img"
              aria-hidden="false"
            >
              {config.required}
            </span>
          </Tooltip>
        )}
      </Label>
      {!readOnly && renderedChild}
      {helper && !error && (
        <div id={fieldId ? `${fieldId}-help` : undefined}>{helper}</div>
      )}
      {error && (
        <div
          id={fieldId ? `${fieldId}-error` : undefined}
          className="d-block"
          role="alert"
        >
          {error}
        </div>
      )}
    </FormGroup>
  )
}

export { Button as default, StateView }

export type {
  StateViewProps,
  ButtonProps,
  ButtonGroupProps,
  TooltipProps,
  FormProps,
  FieldProps,
  GroupButtonConfig,
  InputProps,
  OptionItem,
  SelectProps,
  TextAreaProps,
  ButtonTabsProps,
  TabItem,
}

// Render support hint with optional email link
export const renderSupportHint = (
  supportEmail: string | undefined,
  translate: TranslateFn,
  styles: ReturnType<typeof useStyles>,
  fallbackText: string
): React.ReactNode => {
  if (!supportEmail) return <>{fallbackText}</>

  const fullText = translate("contactSupportWithEmail")
  const parts = fullText.split(EMAIL_PLACEHOLDER)

  if (parts.length < 2) {
    // Fallback if the translation doesn't contain the email placeholder
    return (
      <>
        {fullText}{" "}
        <a
          href={`mailto:${supportEmail}`}
          css={styles.typography.link}
          aria-label={translate("contactSupportWithEmail", {
            email: supportEmail,
          })}
        >
          {supportEmail}
        </a>
      </>
    )
  }

  return parts.map((part, idx) => {
    if (idx < parts.length - 1) {
      return (
        <React.Fragment key={idx}>
          {part}
          <a
            href={`mailto:${supportEmail}`}
            css={styles.typography.link}
            aria-label={translate("contactSupportWithEmail", {
              email: supportEmail,
            })}
          >
            {supportEmail}
          </a>
        </React.Fragment>
      )
    }
    return <React.Fragment key={idx}>{part}</React.Fragment>
  })
}<|MERGE_RESOLUTION|>--- conflicted
+++ resolved
@@ -579,8 +579,6 @@
 }) => {
   const translate = hooks.useTranslation(defaultMessages)
   const [internalValue, setInternalValue] = useValue(value, defaultValue)
-
-<<<<<<< HEAD
   const isMultiSelect = Array.isArray(internalValue)
   const resolvedPlaceholder =
     placeholder || translate("placeholderSelectGeneric")
@@ -611,26 +609,11 @@
           ? selectedValue
           : (evt as any)?.target?.value
       const newValue = coerceValue(rawValue)
-=======
-  const resolvedPlaceholder = placeholder || translate("selectOption")
-
-  const handleSingleSelectChange = hooks.useEventCallback(
-    (evt: unknown, selectedValue?: string | number) => {
-      let newValue: string | number | undefined =
-        selectedValue !== undefined
-          ? selectedValue
-          : (evt as any)?.target?.value
-      if (coerce === "number" && newValue !== undefined) {
-        const num = typeof newValue === "number" ? newValue : Number(newValue)
-        newValue = Number.isFinite(num) ? num : newValue
-      }
->>>>>>> 29757b34
       setInternalValue(newValue)
       onChange?.(newValue)
     }
   )
 
-<<<<<<< HEAD
   const handleMultiSelectChange = hooks.useEventCallback(
     (vals: Array<string | number>) => {
       const newVals = coerceValue(vals) as Array<string | number>
@@ -659,10 +642,6 @@
     )
   }
 
-  // Single select
-=======
-  // Single select only (multi‑select moved to MultiSelectControl)
->>>>>>> 29757b34
   const stringValue =
     internalValue != null &&
     (typeof internalValue === "string" || typeof internalValue === "number")
